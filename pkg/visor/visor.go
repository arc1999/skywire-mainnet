// Package visor implements skywire visor.
package visor

import (
	"bufio"
	"context"
	"errors"
	"fmt"
	"net"
	"os"
	"os/exec"
	"path/filepath"
	"runtime"
	"strconv"
	"strings"
	"sync"
	"syscall"
	"time"

	"github.com/SkycoinProject/dmsg"
	"github.com/SkycoinProject/dmsg/cipher"
	"github.com/SkycoinProject/dmsg/dmsgpty"
	"github.com/SkycoinProject/skycoin/src/util/logging"

	"github.com/SkycoinProject/skywire-mainnet/internal/vpn"
	"github.com/SkycoinProject/skywire-mainnet/pkg/app/appcommon"
	"github.com/SkycoinProject/skywire-mainnet/pkg/app/appdisc"
	"github.com/SkycoinProject/skywire-mainnet/pkg/app/appnet"
	"github.com/SkycoinProject/skywire-mainnet/pkg/app/appserver"
	"github.com/SkycoinProject/skywire-mainnet/pkg/restart"
	"github.com/SkycoinProject/skywire-mainnet/pkg/routefinder/rfclient"
	"github.com/SkycoinProject/skywire-mainnet/pkg/router"
	"github.com/SkycoinProject/skywire-mainnet/pkg/routing"
	"github.com/SkycoinProject/skywire-mainnet/pkg/skyenv"
	"github.com/SkycoinProject/skywire-mainnet/pkg/snet"
	"github.com/SkycoinProject/skywire-mainnet/pkg/transport"
	"github.com/SkycoinProject/skywire-mainnet/pkg/util/pathutil"
	"github.com/SkycoinProject/skywire-mainnet/pkg/util/updater"
)

// AppStatus defines running status of an App.
type AppStatus int

const (
	// AppStatusStopped represents status of a stopped App.
	AppStatusStopped AppStatus = iota

	// AppStatusRunning represents status of a running App.
	AppStatusRunning
)

var (
	// ErrAppProcNotRunning represents lookup error for App related calls.
	ErrAppProcNotRunning = errors.New("no process of given app is running")
)

const (
	supportedProtocolVersion = "0.1.0"
	ownerRWX                 = 0700
	shortHashLen             = 6
)

var reservedPorts = map[routing.Port]string{0: "router", 1: "skychat", 3: "skysocks"}

// AppState defines state parameters for a registered App.
type AppState struct {
	AppConfig
	Status AppStatus `json:"status"`
}

// Visor provides messaging runtime for Apps by setting up all
// necessary connections and performing messaging gateway functions.
type Visor struct {
	conf   *Config
	router router.Router
	n      *snet.Network
	tm     *transport.Manager
	pty    *dmsgpty.Host

	Logger *logging.MasterLogger
	logger *logging.Logger

	appsPath  string
	localPath string
	appsConf  map[string]AppConfig

	startedAt  time.Time
	restartCtx *restart.Context
	updater    *updater.Updater

	pidMu sync.Mutex

	cliLis net.Listener
	hvErrs map[cipher.PubKey]chan error // errors returned when the associated hypervisor ServeRPCClient returns

	procM appserver.ProcManager

	// cancel is to be called when visor.Close is triggered.
	cancel context.CancelFunc
}

// NewVisor constructs new Visor.
func NewVisor(cfg *Config, logger *logging.MasterLogger, restartCtx *restart.Context) (*Visor, error) {
	ctx := context.Background()

	visor := &Visor{
		conf: cfg,
	}

	visor.Logger = logger
	visor.logger = visor.Logger.PackageLogger("skywire")
	visor.conf.log = visor.logger

	pk := cfg.Keys().PubKey
	sk := cfg.Keys().SecKey

	logger.WithField("PK", pk).Infof("Starting visor")

	restartCheckDelay, err := time.ParseDuration(cfg.RestartCheckDelay)
	if err == nil {
		restartCtx.SetCheckDelay(restartCheckDelay)
	}

	restartCtx.RegisterLogger(visor.logger)

	visor.restartCtx = restartCtx

	visor.n = snet.New(snet.Config{
		PubKey: pk,
		SecKey: sk,
		Dmsg:   cfg.DmsgConfig(),
		STCP:   cfg.STCP,
	})
	if err := visor.n.Init(ctx); err != nil {
		return nil, fmt.Errorf("failed to init network: %w", err)
	}

	if cfg.DmsgPty != nil {
		pty, err := cfg.DmsgPtyHost(visor.n.Dmsg())
		if err != nil {
			return nil, fmt.Errorf("failed to setup pty: %w", err)
		}
		visor.pty = pty
	} else {
		logger.Info("'dmsgpty' is not configured, skipping...")
	}

	trDiscovery, err := cfg.TransportDiscovery()
	if err != nil {
		return nil, fmt.Errorf("invalid transport discovery config: %w", err)
	}

	logStore, err := cfg.TransportLogStore()
	if err != nil {
		return nil, fmt.Errorf("invalid TransportLogStore: %w", err)
	}

	tmConfig := &transport.ManagerConfig{
		PubKey:          pk,
		SecKey:          sk,
		DefaultVisors:   cfg.TrustedVisors,
		DiscoveryClient: trDiscovery,
		LogStore:        logStore,
	}

	visor.tm, err = transport.NewManager(visor.n, tmConfig)
	if err != nil {
		return nil, fmt.Errorf("transport manager: %w", err)
	}

	rConfig := &router.Config{
		Logger:           visor.Logger.PackageLogger("router"),
		PubKey:           pk,
		SecKey:           sk,
		TransportManager: visor.tm,
		RouteFinder:      rfclient.NewHTTP(cfg.RoutingConfig().RouteFinder, time.Duration(cfg.RoutingConfig().RouteFinderTimeout)),
		SetupNodes:       cfg.RoutingConfig().SetupNodes,
	}

	r, err := router.New(visor.n, rConfig)
	if err != nil {
		return nil, fmt.Errorf("failed to setup router: %w", err)
	}
	visor.router = r

	visor.appsConf, err = cfg.AppsConfig()
	if err != nil {
		return nil, fmt.Errorf("invalid AppsConfig: %w", err)
	}

	visor.appsPath, err = cfg.AppsDir()
	if err != nil {
		return nil, fmt.Errorf("invalid AppsPath: %w", err)
	}

	visor.localPath, err = cfg.LocalDir()
	if err != nil {
		return nil, fmt.Errorf("invalid LocalPath: %w", err)
	}
	if err := pathutil.EnsureDir(visor.localPath); err != nil {
		return nil, fmt.Errorf("failed to ensure 'local_path': %w", err)
	}

	if lvl, err := logging.LevelFromString(cfg.LogLevel); err == nil {
		visor.Logger.SetLevel(lvl)
	}

	if cfg.Interfaces != nil {
		l, err := net.Listen("tcp", cfg.Interfaces.RPCAddress)
		if err != nil {
			return nil, fmt.Errorf("failed to setup RPC listener: %w", err)
		}

		visor.cliLis = l
	}

	visor.hvErrs = make(map[cipher.PubKey]chan error, len(cfg.Hypervisors))
	for _, hv := range cfg.Hypervisors {
		visor.hvErrs[hv.PubKey] = make(chan error, 1)
	}

	appDiscF := &appdisc.Factory{
		PK:             pk,
		SK:             sk,
		UpdateInterval: time.Duration(cfg.AppDiscConfig().UpdateInterval),
		ProxyDisc:      cfg.AppDiscConfig().ProxyDisc,
	}

	logProcM := logging.MustGetLogger("proc_manager")
	visor.procM, err = appserver.NewProcManager(logProcM, appDiscF, visor.conf.AppServerAddr)
	if err != nil {
		return nil, fmt.Errorf("failed to start proc manager: %w", err)
	}

	visor.updater = updater.New(visor.logger, visor.restartCtx, visor.appsPath)

	return visor, err
}

// Start spawns auto-started Apps, starts router and RPC interfaces .
func (visor *Visor) Start() error {
	skywireNetworker := appnet.NewSkywireNetworker(logging.MustGetLogger("skynet"), visor.router)
	if err := appnet.AddNetworker(appnet.TypeSkynet, skywireNetworker); err != nil {
		return fmt.Errorf("failed to add skywire networker: %v", err)
	}

	ctx, cancel := context.WithCancel(context.Background())
	visor.cancel = cancel
	defer cancel()

	visor.startedAt = time.Now()

	if err := visor.startApps(); err != nil {
		return err
	}

	if err := visor.startDmsgPty(ctx); err != nil {
		return err
	}

	visor.startRPC(ctx)

	visor.logger.Info("Starting packet router")

	if err := visor.router.Serve(ctx); err != nil {
		return fmt.Errorf("failed to start Visor: %s", err)
	}

	return nil
}

func (visor *Visor) startApps() error {
	if err := visor.closePreviousApps(); err != nil {
		return err
	}

	for _, ac := range visor.appsConf {
		if !ac.AutoStart {
			continue
		}

		go func(a AppConfig) {
			if err := visor.SpawnApp(&a, nil); err != nil {
				visor.logger.
					WithError(err).
					WithField("app_name", a.App).
					Warn("App stopped.")
			}
		}(ac)
	}

	return nil
}

func (visor *Visor) startDmsgPty(ctx context.Context) error {
	if visor.pty == nil {
		return nil
	}

	log := visor.Logger.PackageLogger("dmsgpty")

	err2 := visor.serveDmsgPtyCLI(ctx, log)
	if err2 != nil {
		return err2
	}

	go visor.serveDmsgPty(ctx, log)

	return nil
}

func (visor *Visor) serveDmsgPtyCLI(ctx context.Context, log *logging.Logger) error {
	if visor.conf.DmsgPty.CLINet == "unix" {
		if err := os.MkdirAll(filepath.Dir(visor.conf.DmsgPty.CLIAddr), ownerRWX); err != nil {
			log.WithError(err).Debug("Failed to prepare unix file dir.")
		}
	}

	ptyL, err := net.Listen(visor.conf.DmsgPty.CLINet, visor.conf.DmsgPty.CLIAddr)
	if err != nil {
		return fmt.Errorf("failed to start dmsgpty cli listener: %v", err)
	}

	go func() {
		log.WithField("net", visor.conf.DmsgPty.CLINet).
			WithField("addr", visor.conf.DmsgPty.CLIAddr).
			Info("Serving dmsgpty CLI.")

		if err := visor.pty.ServeCLI(ctx, ptyL); err != nil {
			log.WithError(err).
				WithField("entity", "dmsgpty-host").
				WithField("func", ".ServeCLI()").
				Error()

			visor.cancel()
		}
	}()

	return nil
}

func (visor *Visor) serveDmsgPty(ctx context.Context, log *logging.Logger) {
	log.WithField("dmsg_port", visor.conf.DmsgPty.Port).
		Info("Serving dmsg.")

	if err := visor.pty.ListenAndServe(ctx, visor.conf.DmsgPty.Port); err != nil {
		log.WithError(err).
			WithField("entity", "dmsgpty-host").
			WithField("func", ".ListenAndServe()").
			Error()

		visor.cancel()
	}
}

func (visor *Visor) startRPC(ctx context.Context) {
	if visor.cliLis != nil {
		visor.logger.Info("Starting RPC interface on ", visor.cliLis.Addr())

		srv, err := newRPCServer(visor, "CLI")
		if err != nil {
			visor.logger.WithError(err).Errorf("Failed to start RPC server")
			return
		}

		go srv.Accept(visor.cliLis)
	}

	if visor.hvErrs != nil {
		for hvPK, hvErrs := range visor.hvErrs {
			log := visor.Logger.PackageLogger("hypervisor_client").
				WithField("hypervisor_pk", hvPK)

			addr := dmsg.Addr{PK: hvPK, Port: skyenv.DmsgHypervisorPort}
			rpcS, err := newRPCServer(visor, addr.PK.String()[:shortHashLen])
			if err != nil {
				visor.logger.WithError(err).Errorf("Failed to start RPC server")
				return
			}

			go ServeRPCClient(ctx, log, visor.n, rpcS, addr, hvErrs)
		}
	}
}

func (visor *Visor) appsPIDFile() (*os.File, error) {
	f, err := os.OpenFile(filepath.Join(visor.localPath, "apps-pid.txt"), os.O_RDWR|os.O_CREATE, 0600)
	if err != nil {
		return nil, err
	}

	return f, nil
}

func (visor *Visor) closePreviousApps() error {
	visor.logger.Info("killing previously ran apps if any...")

	pids, err := visor.appsPIDFile()
	if err != nil {
		return err
	}

	defer func() {
		if err := pids.Close(); err != nil {
			visor.logger.Warnf("error closing PID file: %s", err)
		}
	}()

	scanner := bufio.NewScanner(pids)
	for scanner.Scan() {
		appInfo := strings.Split(scanner.Text(), " ")
		if len(appInfo) != 2 {
			visor.logger.Fatalf("error parsing %s. Err: %s", pids.Name(), errors.New("line should be: [app name] [pid]"))
		}

		pid, err := strconv.Atoi(appInfo[1])
		if err != nil {
			visor.logger.Fatalf("error parsing %s. Err: %s", pids.Name(), err)
		}

		visor.stopUnhandledApp(appInfo[0], pid)
	}

	// empty file
	if err := pathutil.AtomicWriteFile(pids.Name(), []byte{}); err != nil {
		visor.logger.WithError(err).Errorf("Failed to empty file %s", pids.Name())
	}

	return nil
}

func (visor *Visor) stopUnhandledApp(name string, pid int) {
	p, err := os.FindProcess(pid)
	if err != nil {
		if runtime.GOOS != "windows" {
			visor.logger.Infof("Previous app %s ran by this visor with pid: %d not found", name, pid)
		}
		return
	}

	err = p.Signal(syscall.SIGKILL)
	if err != nil {
		return
	}

	visor.logger.Infof("Found and killed hanged app %s with pid %d previously ran by this visor", name, pid)
}

// Close safely stops spawned Apps and Visor.
func (visor *Visor) Close() (err error) {
	if visor == nil {
		return nil
	}

	if visor.cancel != nil {
		visor.cancel()
	}

	if visor.cliLis != nil {
		if err = visor.cliLis.Close(); err != nil {
			visor.logger.WithError(err).Error("failed to close CLI listener")
		} else {
			visor.logger.Info("CLI listener closed successfully")
		}
	}
	if visor.hvErrs != nil {
		for hvPK, hvErr := range visor.hvErrs {
			visor.logger.
				WithError(<-hvErr).
				WithField("hypervisor_pk", hvPK).
				Info("Closed hypervisor connection.")
		}
	}

	if err := visor.procM.Close(); err != nil {
		visor.logger.WithError(err).Error("Proc manager closed with unexpected error.")
	} else {
		visor.logger.Info("Proc manager closed cleanly.")
	}

	if err = visor.router.Close(); err != nil {
		visor.logger.WithError(err).Error("Router closed with unexpected error.")
	} else {
		visor.logger.Info("Router closed cleanly.")
	}

	return err
}

// App returns a single app state of given name.
func (visor *Visor) App(name string) (*AppState, bool) {
	app, ok := visor.appsConf[name]
	if !ok {
		return nil, false
	}
	state := &AppState{AppConfig: app, Status: AppStatusStopped}
	if _, ok := visor.procM.ProcByName(app.App); ok {
		state.Status = AppStatusRunning
	}
	return state, true
}

// Apps returns list of AppStates for all registered apps.
func (visor *Visor) Apps() []*AppState {
	// TODO: move app states to the app module
	res := make([]*AppState, 0)

	for _, app := range visor.appsConf {
		state := &AppState{AppConfig: app, Status: AppStatusStopped}

		if _, ok := visor.procM.ProcByName(app.App); ok {
			state.Status = AppStatusRunning
		}

		res = append(res, state)
	}

	return res
}

// StartApp starts registered App.
func (visor *Visor) StartApp(appName string) error {
	for _, app := range visor.appsConf {
		if app.App == appName {
			startCh := make(chan struct{})

			go func(app AppConfig) {
				if err := visor.SpawnApp(&app, startCh); err != nil {
					visor.logger.
						WithError(err).
						WithField("app_name", appName).
						Warn("App stopped.")
				}
			}(app)

			<-startCh
			return nil
		}
	}

	return ErrAppProcNotRunning
}
func (visor *Visor) appLogLoc(appName string) string {
	return filepath.Join(visor.localPath, appName+"_log.db")
}

// SpawnApp configures and starts new App.
func (visor *Visor) SpawnApp(config *AppConfig, startCh chan<- struct{}) (err error) {
	visor.logger.
		WithField("app_name", config.App).
		WithField("args", config.Args).
		Info("Spawning app.")

	if app, ok := reservedPorts[config.Port]; ok && app != config.App {
		return fmt.Errorf("can't bind to reserved port %d", config.Port)
	}

	appCfg := appcommon.ProcConfig{
		AppName:     config.App,
		AppSrvAddr:  visor.conf.AppServerAddr,
		ProcKey:     appcommon.RandProcKey(),
		ProcArgs:    config.Args,
		ProcWorkDir: filepath.Join(visor.localPath, config.App),
		VisorPK:     visor.conf.Keys().PubKey,
		RoutingPort: config.Port,
		BinaryLoc:   filepath.Join(visor.appsPath, config.App),
		LogDBLoc:    visor.appLogLoc(config.App),
	}

	if _, err := ensureDir(appCfg.ProcWorkDir); err != nil {
		return err
	}

<<<<<<< HEAD
	pid, err := visor.procM.Start(appCfg)
=======
	// TODO: make PackageLogger return *RuleEntry. FieldLogger doesn't expose Writer.
	logger := visor.logger.WithField("_module", config.App).Writer()
	errLogger := visor.logger.WithField("_module", config.App+"[ERROR]").Writer()

	defer func() {
		if logErr := logger.Close(); err == nil && logErr != nil {
			err = logErr
		}

		if logErr := errLogger.Close(); err == nil && logErr != nil {
			err = logErr
		}
	}()

	appLogger := logging.MustGetLogger(fmt.Sprintf("app_%s", config.App))
	appArgs := append([]string{filepath.Join(visor.dir(), config.App)}, config.Args...)

	appEnvs := make(map[string]string)
	if appCfg.Name == skyenv.VPNClientName {
		var envCfg vpn.DirectRoutesEnvConfig

		if visor.conf.Dmsg != nil {
			envCfg.DmsgDiscovery = visor.conf.Dmsg.Discovery
			envCfg.DmsgServers = visor.n.Dmsg().ConnectedServers()
		}
		if visor.conf.Transport != nil {
			envCfg.TPDiscovery = visor.conf.Transport.Discovery
		}
		if visor.conf.Routing != nil {
			envCfg.RF = visor.conf.Routing.RouteFinder
		}
		if visor.conf.UptimeTracker != nil {
			envCfg.UptimeTracker = visor.conf.UptimeTracker.Addr
		}
		if visor.conf.STCP != nil && len(visor.conf.STCP.PubKeyTable) != 0 {
			envCfg.STCPTable = visor.conf.STCP.PubKeyTable
		}

		appEnvs = vpn.AppEnvArgs(envCfg)
	}

	if appCfg.Name == skyenv.VPNClientName || appCfg.Name == skyenv.VPNServerName {
		appEnvs["PATH"] = os.Getenv("PATH")
	}

	pid, err := visor.procManager.Start(appLogger, appCfg, appArgs, appEnvs, logger, errLogger)
>>>>>>> 2b529386
	if err != nil {
		return fmt.Errorf("error running app %s: %v", config.App, err)
	}

	if startCh != nil {
		startCh <- struct{}{}
	}

	visor.pidMu.Lock()

	visor.logger.Infof("storing app %s pid %d", config.App, pid)

	if err := visor.persistPID(config.App, pid); err != nil {
		visor.pidMu.Unlock()
		return err
	}

	visor.pidMu.Unlock()

	return visor.procM.Wait(config.App)
}

func (visor *Visor) persistPID(name string, pid appcommon.ProcID) error {
	pidF, err := visor.appsPIDFile()
	if err != nil {
		return err
	}

	pidFName := pidF.Name()
	if err := pidF.Close(); err != nil {
		visor.logger.WithError(err).Warn("Failed to close PID file")
	}

	data := fmt.Sprintf("%s %d\n", name, pid)
	if err := pathutil.AtomicAppendToFile(pidFName, []byte(data)); err != nil {
		visor.logger.WithError(err).Warn("Failed to save PID to file")
	}

	return nil
}

// StopApp stops running App.
func (visor *Visor) StopApp(appName string) error {
	if _, ok := visor.procM.ProcByName(appName); !ok {
		return ErrAppProcNotRunning
	}

	visor.logger.Infof("Stopping app %s and closing ports", appName)

	if err := visor.procM.Stop(appName); err != nil {
		visor.logger.Warn("Failed to stop app: ", err)
		return err
	}

	return nil
}

// RestartApp restarts running App.
func (visor *Visor) RestartApp(name string) error {
	visor.logger.Infof("Restarting app %v", name)

	if err := visor.StopApp(name); err != nil {
		return fmt.Errorf("stop app %v: %w", name, err)
	}

	if err := visor.StartApp(name); err != nil {
		return fmt.Errorf("start app %v: %w", name, err)
	}

	return nil
}

// Exec executes a shell command. It returns combined stdout and stderr output and an error.
func (visor *Visor) Exec(command string) ([]byte, error) {
	args := strings.Split(command, " ")
	cmd := exec.Command(args[0], args[1:]...) // nolint: gosec
	return cmd.CombinedOutput()
}

// Update updates visor.
// It checks if visor update is available.
// If it is, the method downloads a new visor versions, starts it and kills the current process.
func (visor *Visor) Update() (bool, error) {
	updated, err := visor.updater.Update()
	if err != nil {
		visor.logger.Errorf("Failed to update visor: %v", err)
		return false, err
	}

	return updated, nil
}

// UpdateAvailable checks if visor update is available.
func (visor *Visor) UpdateAvailable() (*updater.Version, error) {
	version, err := visor.updater.UpdateAvailable()
	if err != nil {
		visor.logger.Errorf("Failed to check if visor update is available: %v", err)
		return nil, err
	}

	return version, nil
}

func (visor *Visor) setAutoStart(appName string, autoStart bool) error {
	appConf, ok := visor.appsConf[appName]
	if !ok {
		return ErrAppProcNotRunning
	}

	appConf.AutoStart = autoStart
	visor.appsConf[appName] = appConf

	visor.logger.Infof("Saving auto start = %v for app %v to config", autoStart, appName)

	return visor.updateAppAutoStart(appName, autoStart)
}

func (visor *Visor) setSocksPassword(password string) error {
	visor.logger.Infof("Changing skysocks password to %q", password)

	const (
		socksName       = "skysocks"
		passcodeArgName = "-passcode"
	)

	if err := visor.updateAppArg(socksName, passcodeArgName, password); err != nil {
		return err
	}

	if _, ok := visor.procM.ProcByName(socksName); ok {
		visor.logger.Infof("Updated %v password, restarting it", socksName)
		return visor.RestartApp(socksName)
	}

	visor.logger.Infof("Updated %v password", socksName)

	return nil
}

func (visor *Visor) setSocksClientPK(pk cipher.PubKey) error {
	visor.logger.Infof("Changing skysocks-client PK to %q", pk)

	const (
		socksClientName = "skysocks-client"
		pkArgName       = "-srv"
	)

	if err := visor.updateAppArg(socksClientName, pkArgName, pk.String()); err != nil {
		return err
	}

	if _, ok := visor.procM.ProcByName(socksClientName); ok {
		visor.logger.Infof("Updated %v PK, restarting it", socksClientName)
		return visor.RestartApp(socksClientName)
	}

	visor.logger.Infof("Updated %v PK", socksClientName)

	return nil
}

func (visor *Visor) updateAppAutoStart(appName string, autoStart bool) error {
	changed := false

	for i := range visor.conf.Apps {
		if visor.conf.Apps[i].App == appName {
			visor.conf.Apps[i].AutoStart = autoStart
			if v, ok := visor.appsConf[appName]; ok {
				v.AutoStart = autoStart
				visor.appsConf[appName] = v
			}

			changed = true
			break
		}
	}

	if !changed {
		return nil
	}

	return visor.conf.flush()
}

func (visor *Visor) updateAppArg(appName, argName, value string) error {
	configChanged := true

	for i := range visor.conf.Apps {
		argChanged := false
		if visor.conf.Apps[i].App == appName {
			configChanged = true

			for j := range visor.conf.Apps[i].Args {
				if visor.conf.Apps[i].Args[j] == argName && j+1 < len(visor.conf.Apps[i].Args) {
					visor.conf.Apps[i].Args[j+1] = value
					argChanged = true
					break
				}
			}

			if !argChanged {
				visor.conf.Apps[i].Args = append(visor.conf.Apps[i].Args, argName, value)
			}

			if v, ok := visor.appsConf[appName]; ok {
				v.Args = visor.conf.Apps[i].Args
				visor.appsConf[appName] = v
			}
		}
	}

	if configChanged {
		return visor.conf.flush()
	}

	return nil
}

// UnlinkSocketFiles removes unix socketFiles from file system
func UnlinkSocketFiles(socketFiles ...string) error {
	for _, f := range socketFiles {
		if err := syscall.Unlink(f); err != nil {
			if !strings.Contains(err.Error(), "no such file or directory") {
				return err
			}
		}
	}

	return nil
}<|MERGE_RESOLUTION|>--- conflicted
+++ resolved
@@ -540,22 +540,16 @@
 
 	return ErrAppProcNotRunning
 }
-func (visor *Visor) appLogLoc(appName string) string {
-	return filepath.Join(visor.localPath, appName+"_log.db")
-}
 
 // SpawnApp configures and starts new App.
 func (visor *Visor) SpawnApp(config *AppConfig, startCh chan<- struct{}) (err error) {
-	visor.logger.
-		WithField("app_name", config.App).
-		WithField("args", config.Args).
-		Info("Spawning app.")
+	visor.logger.WithField("app_name", config.App).WithField("args", config.Args).Info("Spawning app.")
 
 	if app, ok := reservedPorts[config.Port]; ok && app != config.App {
 		return fmt.Errorf("can't bind to reserved port %d", config.Port)
 	}
 
-	appCfg := appcommon.ProcConfig{
+	procConf := appcommon.ProcConfig{
 		AppName:     config.App,
 		AppSrvAddr:  visor.conf.AppServerAddr,
 		ProcKey:     appcommon.RandProcKey(),
@@ -564,65 +558,19 @@
 		VisorPK:     visor.conf.Keys().PubKey,
 		RoutingPort: config.Port,
 		BinaryLoc:   filepath.Join(visor.appsPath, config.App),
-		LogDBLoc:    visor.appLogLoc(config.App),
-	}
-
-	if _, err := ensureDir(appCfg.ProcWorkDir); err != nil {
-		return err
-	}
-
-<<<<<<< HEAD
-	pid, err := visor.procM.Start(appCfg)
-=======
-	// TODO: make PackageLogger return *RuleEntry. FieldLogger doesn't expose Writer.
-	logger := visor.logger.WithField("_module", config.App).Writer()
-	errLogger := visor.logger.WithField("_module", config.App+"[ERROR]").Writer()
-
-	defer func() {
-		if logErr := logger.Close(); err == nil && logErr != nil {
-			err = logErr
-		}
-
-		if logErr := errLogger.Close(); err == nil && logErr != nil {
-			err = logErr
-		}
-	}()
-
-	appLogger := logging.MustGetLogger(fmt.Sprintf("app_%s", config.App))
-	appArgs := append([]string{filepath.Join(visor.dir(), config.App)}, config.Args...)
-
-	appEnvs := make(map[string]string)
-	if appCfg.Name == skyenv.VPNClientName {
-		var envCfg vpn.DirectRoutesEnvConfig
-
-		if visor.conf.Dmsg != nil {
-			envCfg.DmsgDiscovery = visor.conf.Dmsg.Discovery
-			envCfg.DmsgServers = visor.n.Dmsg().ConnectedServers()
-		}
-		if visor.conf.Transport != nil {
-			envCfg.TPDiscovery = visor.conf.Transport.Discovery
-		}
-		if visor.conf.Routing != nil {
-			envCfg.RF = visor.conf.Routing.RouteFinder
-		}
-		if visor.conf.UptimeTracker != nil {
-			envCfg.UptimeTracker = visor.conf.UptimeTracker.Addr
-		}
-		if visor.conf.STCP != nil && len(visor.conf.STCP.PubKeyTable) != 0 {
-			envCfg.STCPTable = visor.conf.STCP.PubKeyTable
-		}
-
-		appEnvs = vpn.AppEnvArgs(envCfg)
-	}
-
-	if appCfg.Name == skyenv.VPNClientName || appCfg.Name == skyenv.VPNServerName {
-		appEnvs["PATH"] = os.Getenv("PATH")
-	}
-
-	pid, err := visor.procManager.Start(appLogger, appCfg, appArgs, appEnvs, logger, errLogger)
->>>>>>> 2b529386
-	if err != nil {
-		return fmt.Errorf("error running app %s: %v", config.App, err)
+		LogDBLoc:    appLogLoc(visor.localPath, config.App),
+	}
+	if _, err := ensureDir(procConf.ProcWorkDir); err != nil {
+		return err
+	}
+	switch procConf.AppName {
+	case skyenv.VPNClientName, skyenv.VPNServerName:
+		procConf.ProcEnvs = makeVPNEnvs(visor.conf, visor.n)
+	}
+
+	pid, err := visor.procM.Start(procConf)
+	if err != nil {
+		return fmt.Errorf("failed to start app %s: %w", config.App, err)
 	}
 
 	if startCh != nil {
@@ -630,17 +578,47 @@
 	}
 
 	visor.pidMu.Lock()
-
-	visor.logger.Infof("storing app %s pid %d", config.App, pid)
-
+	visor.logger.WithField("app_name", procConf.AppName).WithField("pid", pid).Debugf("Persisting app pid.")
 	if err := visor.persistPID(config.App, pid); err != nil {
 		visor.pidMu.Unlock()
 		return err
 	}
-
 	visor.pidMu.Unlock()
 
 	return visor.procM.Wait(config.App)
+}
+
+func appLogLoc(localPath, appName string) string {
+	return filepath.Join(localPath, appName+"_log.db")
+}
+
+func makeVPNEnvs(visorConf *Config, n *snet.Network) []string {
+	var envCfg vpn.DirectRoutesEnvConfig
+
+	if visorConf.Dmsg != nil {
+		envCfg.DmsgDiscovery = visorConf.Dmsg.Discovery
+		envCfg.DmsgServers = n.Dmsg().ConnectedServers()
+	}
+	if visorConf.Transport != nil {
+		envCfg.TPDiscovery = visorConf.Transport.Discovery
+	}
+	if visorConf.Routing != nil {
+		envCfg.RF = visorConf.Routing.RouteFinder
+	}
+	if visorConf.UptimeTracker != nil {
+		envCfg.UptimeTracker = visorConf.UptimeTracker.Addr
+	}
+	if visorConf.STCP != nil && len(visorConf.STCP.PubKeyTable) != 0 {
+		envCfg.STCPTable = visorConf.STCP.PubKeyTable
+	}
+
+	envMap := vpn.AppEnvArgs(envCfg)
+
+	envs := make([]string, 0, len(envMap))
+	for k, v := range vpn.AppEnvArgs(envCfg) {
+		envs = append(envs, fmt.Sprintf("%s=%s", k, v))
+	}
+	return envs
 }
 
 func (visor *Visor) persistPID(name string, pid appcommon.ProcID) error {
