--- conflicted
+++ resolved
@@ -179,7 +179,7 @@
 	s, err := NewServer(sPK, sSK, "", l, dc)
 	require.NoError(t, err)
 
-	go s.Serve() // nolint:errcheck
+	go s.Serve() //nolint:errcheck
 
 	// connect two clients, establish transport, check if there are
 	// two ServerConn's and that both conn's `nextConn` is filled correctly
@@ -705,7 +705,67 @@
 		require.NoError(t, err)
 	})
 
-<<<<<<< HEAD
+	t.Run("capped_transport_buffer_should_not_result_in_hang", func(t *testing.T) {
+		// generate keys for both clients
+		aPK, aSK := cipher.GenerateKeyPair()
+		bPK, bSK := cipher.GenerateKeyPair()
+
+		// create remote
+		a := NewClient(aPK, aSK, dc, SetLogger(logging.MustGetLogger("A")))
+		err = a.InitiateServerConnections(context.Background(), 1)
+		require.NoError(t, err)
+
+		// create initiator
+		b := NewClient(bPK, bSK, dc, SetLogger(logging.MustGetLogger("B")))
+		err = b.InitiateServerConnections(context.Background(), 1)
+		require.NoError(t, err)
+
+		// create transports
+		aWrTransport, err := a.Dial(context.Background(), bPK)
+		require.NoError(t, err)
+
+		_, err = b.Accept(context.Background())
+		require.NoError(t, err)
+
+		msg := []byte("Hello there!")
+		// exact iterations to fill the receiving buffer and hang `Write`
+		iterationsToDo := tpBufCap/len(msg) + 1
+
+		// fill the buffer, but no block yet
+		for i := 0; i < iterationsToDo-1; i++ {
+			_, err = aWrTransport.Write(msg)
+			require.NoError(t, err)
+		}
+
+		// block on `Write`
+		go func() {
+			_, err = aWrTransport.Write(msg)
+			require.NoError(t, err)
+		}()
+
+		// wait till it's definitely blocked
+		time.Sleep(1 * time.Second)
+
+		// create new transport from `B` to `A`
+		bWrTransport, err := b.Dial(context.Background(), aPK)
+		require.NoError(t, err)
+
+		aRdTransport, err := a.Accept(context.Background())
+		require.NoError(t, err)
+
+		// try to write/read message via the new transports
+		for i := 0; i < 100; i++ {
+			_, err := bWrTransport.Write(msg)
+			require.NoError(t, err)
+
+			recBuff := make([]byte, len(msg))
+			_, err = aRdTransport.Read(recBuff)
+			require.NoError(t, err)
+
+			require.Equal(t, recBuff, msg)
+		}
+	})
+
 	t.Run("Reconnect to server should succeed", func(t *testing.T) {
 		t.Run("Same address", func(t *testing.T) {
 			t.Parallel()
@@ -814,68 +874,6 @@
 
 	err = s.Close()
 	assert.NoError(t, err)
-=======
-	t.Run("capped_transport_buffer_should_not_result_in_hang", func(t *testing.T) {
-		// generate keys for both clients
-		aPK, aSK := cipher.GenerateKeyPair()
-		bPK, bSK := cipher.GenerateKeyPair()
-
-		// create remote
-		a := NewClient(aPK, aSK, dc, SetLogger(logging.MustGetLogger("A")))
-		err = a.InitiateServerConnections(context.Background(), 1)
-		require.NoError(t, err)
-
-		// create initiator
-		b := NewClient(bPK, bSK, dc, SetLogger(logging.MustGetLogger("B")))
-		err = b.InitiateServerConnections(context.Background(), 1)
-		require.NoError(t, err)
-
-		// create transports
-		aWrTransport, err := a.Dial(context.Background(), bPK)
-		require.NoError(t, err)
-
-		_, err = b.Accept(context.Background())
-		require.NoError(t, err)
-
-		msg := []byte("Hello there!")
-		// exact iterations to fill the receiving buffer and hang `Write`
-		iterationsToDo := tpBufCap/len(msg) + 1
-
-		// fill the buffer, but no block yet
-		for i := 0; i < iterationsToDo-1; i++ {
-			_, err = aWrTransport.Write(msg)
-			require.NoError(t, err)
-		}
-
-		// block on `Write`
-		go func() {
-			_, err = aWrTransport.Write(msg)
-			require.NoError(t, err)
-		}()
-
-		// wait till it's definitely blocked
-		time.Sleep(1 * time.Second)
-
-		// create new transport from `B` to `A`
-		bWrTransport, err := b.Dial(context.Background(), aPK)
-		require.NoError(t, err)
-
-		aRdTransport, err := a.Accept(context.Background())
-		require.NoError(t, err)
-
-		// try to write/read message via the new transports
-		for i := 0; i < 100; i++ {
-			_, err := bWrTransport.Write(msg)
-			require.NoError(t, err)
-
-			recBuff := make([]byte, len(msg))
-			_, err = aRdTransport.Read(recBuff)
-			require.NoError(t, err)
-
-			require.Equal(t, recBuff, msg)
-		}
-	})
->>>>>>> fe279ec4
 }
 
 // Given two client instances (a & b) and a server instance (s),
