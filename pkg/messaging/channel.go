--- conflicted
+++ resolved
@@ -33,18 +33,8 @@
 	doneChan    chan struct{}
 
 	noise *noise.Noise
-<<<<<<< HEAD
-	rMx   *sync.Mutex
-	wMx   *sync.Mutex
-}
-
-// Edges returns the public keys of the channel's edge nodes
-func (c *channel) Edges() [2]cipher.PubKey {
-	return transport.SortPubKeys(c.link.Local(), c.remotePK)
-=======
 	rMx   sync.Mutex // lock for decrypt cipher state
 	wMx   sync.Mutex // lock for encrypt cipher state
->>>>>>> 1c1c6ca2
 }
 
 func newChannel(initiator bool, secKey cipher.SecKey, remote cipher.PubKey, link *Link) (*channel, error) {
@@ -69,8 +59,6 @@
 		closeChan: make(chan struct{}),
 		doneChan:  make(chan struct{}),
 		noise:     noiseInstance,
-		rMx: new(sync.Mutex),
-		wMx: new(sync.Mutex),
 	}, nil
 }
 
@@ -143,31 +131,18 @@
 
 	c.wMx.Lock()
 	defer c.wMx.Unlock()
-<<<<<<< HEAD
-
-=======
->>>>>>> 1c1c6ca2
+
 	data := c.noise.EncryptUnsafe(p)
 
 	buf := make([]byte, 2+len(data))
 	binary.BigEndian.PutUint16(buf[:2], uint16(len(data)))
 	copy(buf[2:], data)
 
-	done := make(chan struct{}, 1)
-	defer close(done)
+	done := make(chan struct{})
 	go func() {
-<<<<<<< HEAD
-		n, err = c.link.Send(c.ID, buf)
-		n = n - (len(data) - len(p) + 2)
-		done <- struct{}{}
-=======
 		n, err = c.link.Send(c.ID(), buf)
 		n = n - (len(data) - len(p) + 2)
-		select {
-		case done <- struct{}{}:
-		default:
-		}
->>>>>>> 1c1c6ca2
+		close(done)
 	}()
 
 	select {
