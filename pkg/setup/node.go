--- conflicted
+++ resolved
@@ -3,30 +3,17 @@
 import (
 	"context"
 	"fmt"
-<<<<<<< HEAD
 	"net/rpc"
 	"sync"
 
-	"github.com/skycoin/dmsg"
-	"github.com/skycoin/dmsg/disc"
-	"github.com/skycoin/skycoin/src/util/logging"
-
-	"github.com/skycoin/skywire/pkg/metrics"
-	"github.com/skycoin/skywire/pkg/router/routerclient"
-	"github.com/skycoin/skywire/pkg/routing"
-	"github.com/skycoin/skywire/pkg/snet"
-=======
-	"time"
-
 	"github.com/SkycoinProject/dmsg"
-	"github.com/SkycoinProject/dmsg/cipher"
 	"github.com/SkycoinProject/dmsg/disc"
 	"github.com/SkycoinProject/skycoin/src/util/logging"
 
 	"github.com/SkycoinProject/skywire-mainnet/internal/skyenv"
 	"github.com/SkycoinProject/skywire-mainnet/pkg/metrics"
+	"github.com/SkycoinProject/skywire-mainnet/pkg/router/routerclient"
 	"github.com/SkycoinProject/skywire-mainnet/pkg/routing"
->>>>>>> 874aaade
 )
 
 // Node performs routes setup operations over messaging channel.
@@ -72,7 +59,6 @@
 		dmsgL:    dmsgL,
 		srvCount: conf.Messaging.ServerCount,
 		metrics:  metrics,
-<<<<<<< HEAD
 	}
 
 	return node, nil
@@ -126,192 +112,7 @@
 
 	// Determine the rules to send to visors using loop descriptor and reserved route IDs.
 	forwardRules, consumeRules, intermediaryRules, err := idr.GenerateRules(forwardRoute, reverseRoute)
-=======
-	}, nil
-}
 
-// Close closes underlying dmsg client.
-func (sn *Node) Close() error {
-	if sn == nil {
-		return nil
-	}
-	return sn.dmsgC.Close()
-}
-
-// Serve starts transport listening loop.
-func (sn *Node) Serve(ctx context.Context) error {
-	sn.Logger.Info("serving setup node")
-
-	for {
-		conn, err := sn.dmsgL.AcceptTransport()
-		if err != nil {
-			return err
-		}
-		go func(conn *dmsg.Transport) {
-			if err := sn.handleRequest(ctx, conn); err != nil {
-				sn.Logger.Warnf("Failed to serve Transport: %s", err)
-			}
-		}(conn)
-	}
-}
-
-func (sn *Node) handleRequest(ctx context.Context, tr *dmsg.Transport) error {
-	ctx, cancel := context.WithTimeout(ctx, RequestTimeout)
-	defer cancel()
-
-	proto := NewSetupProtocol(tr)
-	sp, data, err := proto.ReadPacket()
-	if err != nil {
-		return err
-	}
-
-	log := sn.Logger.WithField("requester", tr.RemotePK()).WithField("reqType", sp)
-	log.Infof("Received request.")
-
-	startTime := time.Now()
-
-	switch sp {
-	case PacketCreateLoop:
-		var ld routing.LoopDescriptor
-		if err = json.Unmarshal(data, &ld); err != nil {
-			break
-		}
-		ldJSON, jErr := json.MarshalIndent(ld, "", "\t")
-		if jErr != nil {
-			panic(jErr)
-		}
-		log.Infof("CreateLoop loop descriptor: %s", string(ldJSON))
-		err = sn.handleCreateLoop(ctx, ld)
-
-	case PacketCloseLoop:
-		var ld routing.LoopData
-		if err = json.Unmarshal(data, &ld); err != nil {
-			break
-		}
-		err = sn.handleCloseLoop(ctx, ld.Loop.Remote.PubKey, routing.LoopData{
-			Loop: routing.Loop{
-				Remote: ld.Loop.Local,
-				Local:  ld.Loop.Remote,
-			},
-		})
-
-	default:
-		err = errors.New("unknown foundation packet")
-	}
-	sn.metrics.Record(time.Since(startTime), err != nil)
-
-	if err != nil {
-		log.WithError(err).Warnf("Request completed with error.")
-		return proto.WritePacket(RespFailure, err)
-	}
-
-	log.Infof("Request completed successfully.")
-	return proto.WritePacket(RespSuccess, nil)
-}
-
-func (sn *Node) handleCreateLoop(ctx context.Context, ld routing.LoopDescriptor) error {
-	src := ld.Loop.Local
-	dst := ld.Loop.Remote
-
-	// Reserve route IDs from visors.
-	idr, err := sn.reserveRouteIDs(ctx, ld.Forward, ld.Reverse)
-	if err != nil {
-		return err
-	}
-
-	// Determine the rules to send to visors using loop descriptor and reserved route IDs.
-	rulesMap, srcFwdRID, dstFwdRID, err := GenerateRules(idr, ld)
-	if err != nil {
-		return err
-	}
-	sn.Logger.Infof("generated rules: %v", rulesMap)
-
-	// Add rules to visors.
-	errCh := make(chan error, len(rulesMap))
-	defer close(errCh)
-	for pk, rules := range rulesMap {
-		pk, rules := pk, rules
-		go func() {
-			log := sn.Logger.WithField("remote", pk)
-
-			proto, err := sn.dialAndCreateProto(ctx, pk)
-			if err != nil {
-				log.WithError(err).Warn("failed to create proto")
-				errCh <- err
-				return
-			}
-			defer sn.closeProto(proto)
-			log.Debug("proto created successfully")
-
-			if err := AddRules(ctx, proto, rules); err != nil {
-				log.WithError(err).Warn("failed to add rules")
-				errCh <- err
-				return
-			}
-			log.Debug("rules added")
-			errCh <- nil
-		}()
-	}
-	if err := finalError(len(rulesMap), errCh); err != nil {
-		return err
-	}
-
-	// Confirm loop with responding visor.
-	err = func() error {
-		proto, err := sn.dialAndCreateProto(ctx, dst.PubKey)
-		if err != nil {
-			return err
-		}
-		defer sn.closeProto(proto)
-
-		data := routing.LoopData{Loop: routing.Loop{Local: dst, Remote: src}, RouteID: dstFwdRID}
-		return ConfirmLoop(ctx, proto, data)
-	}()
-	if err != nil {
-		return fmt.Errorf("failed to confirm loop with destination visor: %v", err)
-	}
-
-	// Confirm loop with initiating visor.
-	err = func() error {
-		proto, err := sn.dialAndCreateProto(ctx, src.PubKey)
-		if err != nil {
-			return err
-		}
-		defer sn.closeProto(proto)
-
-		data := routing.LoopData{Loop: routing.Loop{Local: src, Remote: dst}, RouteID: srcFwdRID}
-		return ConfirmLoop(ctx, proto, data)
-	}()
-	if err != nil {
-		return fmt.Errorf("failed to confirm loop with destination visor: %v", err)
-	}
-
-	return nil
-}
-
-func (sn *Node) reserveRouteIDs(ctx context.Context, fwd, rev routing.Route) (*idReservoir, error) {
-	idc, total := newIDReservoir(fwd, rev)
-	sn.Logger.Infof("There are %d route IDs to reserve.", total)
-
-	err := idc.ReserveIDs(ctx, func(ctx context.Context, pk cipher.PubKey, n uint8) ([]routing.RouteID, error) {
-		proto, err := sn.dialAndCreateProto(ctx, pk)
-		if err != nil {
-			return nil, err
-		}
-		defer sn.closeProto(proto)
-		return RequestRouteIDs(ctx, proto, n)
-	})
-	if err != nil {
-		sn.Logger.WithError(err).Warnf("Failed to reserve route IDs.")
-		return nil, err
-	}
-	sn.Logger.Infof("Successfully reserved route IDs: %s", idc.String())
-	return idc, err
-}
-
-func (sn *Node) handleCloseLoop(ctx context.Context, on cipher.PubKey, ld routing.LoopData) error {
-	proto, err := sn.dialAndCreateProto(ctx, on)
->>>>>>> 874aaade
 	if err != nil {
 		return routing.EdgeRules{}, err
 	}
@@ -337,7 +138,6 @@
 	wg.Wait()
 	close(errCh)
 
-<<<<<<< HEAD
 	if err := finalError(len(intermediaryRules), errCh); err != nil {
 		return routing.EdgeRules{}, err
 	}
@@ -367,10 +167,7 @@
 	sn.logger.Infof("There are %d route IDs to reserve.", total)
 
 	err := reservoir.ReserveIDs(ctx, sn.logger, sn.dmsgC, routerclient.ReserveIDs)
-=======
-func (sn *Node) dialAndCreateProto(ctx context.Context, pk cipher.PubKey) (*Protocol, error) {
-	tr, err := sn.dmsgC.Dial(ctx, pk, skyenv.DmsgAwaitSetupPort)
->>>>>>> 874aaade
+
 	if err != nil {
 		sn.logger.WithError(err).Warnf("Failed to reserve route IDs.")
 		return nil, err
