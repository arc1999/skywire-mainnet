// +build !no_ci

package setup

import (
	"context"
	"encoding/json"
	"errors"
	"fmt"
	"log"
	"os"
	"sync"
	"sync/atomic"
	"testing"
	"time"

<<<<<<< HEAD
	"github.com/google/uuid"
	"github.com/skycoin/dmsg"
	"github.com/skycoin/dmsg/cipher"
	"github.com/skycoin/dmsg/disc"
	"github.com/skycoin/skycoin/src/util/logging"
	"github.com/stretchr/testify/require"
	"golang.org/x/net/nettest"

	"github.com/skycoin/skywire/pkg/metrics"
	"github.com/skycoin/skywire/pkg/routing"
	"github.com/skycoin/skywire/pkg/snet"
=======
	"github.com/SkycoinProject/skywire-mainnet/internal/skyenv"

	"github.com/SkycoinProject/dmsg"
	"github.com/SkycoinProject/dmsg/cipher"
	"github.com/SkycoinProject/dmsg/disc"
	"github.com/stretchr/testify/require"
	"golang.org/x/net/nettest"

	"github.com/SkycoinProject/skycoin/src/util/logging"

	"github.com/SkycoinProject/skywire-mainnet/pkg/metrics"
	"github.com/SkycoinProject/skywire-mainnet/pkg/routing"
>>>>>>> 874aaade
)

func TestMain(m *testing.M) {
	loggingLevel, ok := os.LookupEnv("TEST_LOGGING_LEVEL")
	if ok {
		lvl, err := logging.LevelFromString(loggingLevel)
		if err != nil {
			log.Fatal(err)
		}
		logging.SetLevel(lvl)
	} else {
		logging.Disable()
	}

	os.Exit(m.Run())
}

// TODO(Darkren): fix this test. Explanation below
// Test may finish in 3 different ways:
// 1. Pass
// 2. Fail
// 3. Hang
// Adding `time.Sleep` at the start of `Write` operation in the DMSG makes it less possible to hang
// From observations seems like something's wrong in the DMSG, probably writing right after `Dial/Accept`
// causes this.
// 1. Test has possibility to pass, this means the test itself is correct
// 2. Test failure always comes with unexpected `context deadline exceeded`. In `read` operation of
// `setup proto` we ensure additional timeout, that's where this error comes from. This fact proves that
// DMSG has a related bug
// 3. Hanging may be not the problem of the DMSG. Probably some of the communication part here is wrong.
// The reason I think so is that - if we ensure read timeouts, why doesn't this test constantly fail?
// Maybe some wrapper for DMSG is wrong, or some internal operations before the actual communication behave bad
func TestNode(t *testing.T) {
	// Prepare mock dmsg discovery.
	discovery := disc.NewMock()

	// Prepare dmsg server.
	server, serverErr := createServer(t, discovery)
	defer func() {
		require.NoError(t, server.Close())
		require.NoError(t, errWithTimeout(serverErr))
	}()

	type clientWithDMSGAddrAndListener struct {
		*dmsg.Client
		Addr     dmsg.Addr
		Listener *dmsg.Listener
	}

	// CLOSURE: sets up dmsg clients.
	prepClients := func(n int) ([]clientWithDMSGAddrAndListener, func()) {
		clients := make([]clientWithDMSGAddrAndListener, n)
		for i := 0; i < n; i++ {
			var port uint16
			// setup node
			if i == 0 {
<<<<<<< HEAD
				port = snet.SetupPort
			} else {
				port = snet.AwaitSetupPort
=======
				port = skyenv.DmsgSetupPort
			} else {
				port = skyenv.DmsgAwaitSetupPort
>>>>>>> 874aaade
			}
			pk, sk, err := cipher.GenerateDeterministicKeyPair([]byte{byte(i)})
			require.NoError(t, err)
			t.Logf("client[%d] PK: %s\n", i, pk)
			c := dmsg.NewClient(pk, sk, discovery, dmsg.SetLogger(logging.MustGetLogger(fmt.Sprintf("client_%d:%s:%d", i, pk, port))))
			require.NoError(t, c.InitiateServerConnections(context.TODO(), 1))
			listener, err := c.Listen(port)
			require.NoError(t, err)
			clients[i] = clientWithDMSGAddrAndListener{
				Client: c,
				Addr: dmsg.Addr{
					PK:   pk,
					Port: port,
				},
				Listener: listener,
			}
		}
		return clients, func() {
			for _, c := range clients {
				//require.NoError(t, c.Listener.Close())
				require.NoError(t, c.Close())
			}
		}
	}

	// CLOSURE: sets up setup node.
	prepSetupNode := func(c *dmsg.Client, listener *dmsg.Listener) (*Node, func()) {
		sn := &Node{
<<<<<<< HEAD
			logger:  logging.MustGetLogger("setup_node"),
=======
			Logger:  logging.MustGetLogger("setup_node"),
>>>>>>> 874aaade
			dmsgC:   c,
			dmsgL:   listener,
			metrics: metrics.NewDummy(),
		}
		go func() {
<<<<<<< HEAD
			if err := sn.Serve(); err != nil {
				sn.logger.WithError(err).Error("Failed to serve")
=======
			if err := sn.Serve(context.TODO()); err != nil {
				sn.Logger.WithError(err).Error("Failed to serve")
>>>>>>> 874aaade
			}
		}()
		return sn, func() {
			require.NoError(t, sn.Close())
		}
	}

<<<<<<< HEAD
	// TEST: Emulates the communication between 4 visor nodes and a setup node,
	// where the first client node initiates a loop to the last.
	t.Run("CreateRoutes", func(t *testing.T) {
		// client index 0 is for setup node.
		// clients index 1 to 4 are for visor nodes.
		clients, closeClients := prepClients(5)
		defer closeClients()

		// prepare and serve setup node (using client 0).
		_, closeSetup := prepSetupNode(clients[0].Client, clients[0].Listener)
		setupPK := clients[0].Addr.PK
		setupPort := clients[0].Addr.Port
		defer closeSetup()

		// prepare loop creation (client_1 will use this to request loop creation with setup node).
		ld := routing.LoopDescriptor{
			Loop: routing.Loop{
				Local:  routing.Addr{PubKey: clients[1].Addr.PK, Port: 1},
				Remote: routing.Addr{PubKey: clients[4].Addr.PK, Port: 1},
			},
			Reverse: routing.Route{
				&routing.Hop{From: clients[1].Addr.PK, To: clients[2].Addr.PK, Transport: uuid.New()},
				&routing.Hop{From: clients[2].Addr.PK, To: clients[3].Addr.PK, Transport: uuid.New()},
				&routing.Hop{From: clients[3].Addr.PK, To: clients[4].Addr.PK, Transport: uuid.New()},
			},
			Forward: routing.Route{
				&routing.Hop{From: clients[4].Addr.PK, To: clients[3].Addr.PK, Transport: uuid.New()},
				&routing.Hop{From: clients[3].Addr.PK, To: clients[2].Addr.PK, Transport: uuid.New()},
				&routing.Hop{From: clients[2].Addr.PK, To: clients[1].Addr.PK, Transport: uuid.New()},
			},
			KeepAlive: 1 * time.Hour,
		}

		// client_1 initiates loop creation with setup node.
		iTp, err := clients[1].Dial(context.TODO(), setupPK, setupPort)
		require.NoError(t, err)
		iTpErrs := make(chan error, 2)
		go func() {
			iTpErrs <- CreateRoutes(context.TODO(), NewSetupProtocol(iTp), ld)
			iTpErrs <- iTp.Close()
			close(iTpErrs)
		}()
		defer func() {
			i := 0
			for err := range iTpErrs {
				require.NoError(t, err, i)
				i++
			}
		}()

		var addRuleDone sync.WaitGroup
		var nextRouteID uint32
		// CLOSURE: emulates how a visor node should react when expecting an AddRules packet.
		expectAddRules := func(client int, expRule routing.RuleType) {
			conn, err := clients[client].Listener.Accept()
			require.NoError(t, err)

			fmt.Printf("client %v:%v accepted\n", client, clients[client].Addr)

			proto := NewSetupProtocol(conn)

			pt, _, err := proto.ReadPacket()
			require.NoError(t, err)
			require.Equal(t, PacketRequestRouteID, pt)

			fmt.Printf("client %v:%v got PacketRequestRouteID\n", client, clients[client].Addr)

			routeID := atomic.AddUint32(&nextRouteID, 1)

			// TODO: This error is not checked due to a bug in dmsg.
			_ = proto.WritePacket(RespSuccess, []routing.RouteID{routing.RouteID(routeID)}) // nolint:errcheck
			require.NoError(t, err)

			fmt.Printf("client %v:%v responded to with registration ID: %v\n", client, clients[client].Addr, routeID)

			require.NoError(t, conn.Close())

			conn, err = clients[client].Listener.Accept()
			require.NoError(t, err)

			fmt.Printf("client %v:%v accepted 2nd time\n", client, clients[client].Addr)

			proto = NewSetupProtocol(conn)

			pt, pp, err := proto.ReadPacket()
			require.NoError(t, err)
			require.Equal(t, PacketAddRules, pt)

			fmt.Printf("client %v:%v got PacketAddRules\n", client, clients[client].Addr)

			var rs []routing.Rule
			require.NoError(t, json.Unmarshal(pp, &rs))

			for _, r := range rs {
				require.Equal(t, expRule, r.Type())
			}

			// TODO: This error is not checked due to a bug in dmsg.
			err = proto.WritePacket(RespSuccess, nil)
			_ = err

			fmt.Printf("client %v:%v responded for PacketAddRules\n", client, clients[client].Addr)

			require.NoError(t, conn.Close())

			addRuleDone.Done()
		}

		// CLOSURE: emulates how a visor node should react when expecting an OnConfirmLoop packet.
		expectConfirmLoop := func(client int) {
			tp, err := clients[client].Listener.AcceptTransport()
			require.NoError(t, err)

			proto := NewSetupProtocol(tp)

			pt, pp, err := proto.ReadPacket()
			require.NoError(t, err)
			require.Equal(t, PacketConfirmLoop, pt)

			var d routing.LoopData
			require.NoError(t, json.Unmarshal(pp, &d))

			switch client {
			case 1:
				require.Equal(t, ld.Loop, d.Loop)
			case 4:
				require.Equal(t, ld.Loop.Local, d.Loop.Remote)
				require.Equal(t, ld.Loop.Remote, d.Loop.Local)
			default:
				t.Fatalf("We shouldn't be receiving a OnConfirmLoop packet from client %d", client)
			}

			// TODO: This error is not checked due to a bug in dmsg.
			err = proto.WritePacket(RespSuccess, nil)
			_ = err

			require.NoError(t, tp.Close())
		}

		// since the route establishment is asynchronous,
		// we must expect all the messages in parallel
		addRuleDone.Add(4)
		go expectAddRules(4, routing.RuleApp)
		go expectAddRules(3, routing.RuleForward)
		go expectAddRules(2, routing.RuleForward)
		go expectAddRules(1, routing.RuleForward)
		addRuleDone.Wait()
		fmt.Println("FORWARD ROUTE DONE")
		addRuleDone.Add(4)
		go expectAddRules(1, routing.RuleApp)
		go expectAddRules(2, routing.RuleForward)
		go expectAddRules(3, routing.RuleForward)
		go expectAddRules(4, routing.RuleForward)
		addRuleDone.Wait()
		fmt.Println("REVERSE ROUTE DONE")
		expectConfirmLoop(1)
		expectConfirmLoop(4)
	})
=======
	//// TEST: Emulates the communication between 4 visor nodes and a setup node,
	//// where the first client node initiates a loop to the last.
	//t.Run("CreateLoop", func(t *testing.T) {
	//	// client index 0 is for setup node.
	//	// clients index 1 to 4 are for visor nodes.
	//	clients, closeClients := prepClients(5)
	//	defer closeClients()
	//
	//	// prepare and serve setup node (using client 0).
	//	_, closeSetup := prepSetupNode(clients[0].Client, clients[0].Listener)
	//	setupPK := clients[0].Addr.PK
	//	setupPort := clients[0].Addr.Port
	//	defer closeSetup()
	//
	//	// prepare loop creation (client_1 will use this to request loop creation with setup node).
	//	ld := routing.LoopDescriptor{
	//		Loop: routing.Loop{
	//			Local:  routing.Addr{PubKey: clients[1].Addr.PK, Port: 1},
	//			Remote: routing.Addr{PubKey: clients[4].Addr.PK, Port: 1},
	//		},
	//		Reverse: routing.Route{
	//			&routing.Hop{From: clients[1].Addr.PK, To: clients[2].Addr.PK, Transport: uuid.New()},
	//			&routing.Hop{From: clients[2].Addr.PK, To: clients[3].Addr.PK, Transport: uuid.New()},
	//			&routing.Hop{From: clients[3].Addr.PK, To: clients[4].Addr.PK, Transport: uuid.New()},
	//		},
	//		Forward: routing.Route{
	//			&routing.Hop{From: clients[4].Addr.PK, To: clients[3].Addr.PK, Transport: uuid.New()},
	//			&routing.Hop{From: clients[3].Addr.PK, To: clients[2].Addr.PK, Transport: uuid.New()},
	//			&routing.Hop{From: clients[2].Addr.PK, To: clients[1].Addr.PK, Transport: uuid.New()},
	//		},
	//		KeepAlive: 1 * time.Hour,
	//	}
	//
	//	// client_1 initiates loop creation with setup node.
	//	iTp, err := clients[1].Dial(context.TODO(), setupPK, setupPort)
	//	require.NoError(t, err)
	//	iTpErrs := make(chan error, 2)
	//	go func() {
	//		iTpErrs <- CreateLoop(context.TODO(), NewSetupProtocol(iTp), ld)
	//		iTpErrs <- iTp.Close()
	//		close(iTpErrs)
	//	}()
	//	defer func() {
	//		i := 0
	//		for err := range iTpErrs {
	//			require.NoError(t, err, i)
	//			i++
	//		}
	//	}()
	//
	//	var addRuleDone sync.WaitGroup
	//	var nextRouteID uint32
	//	// CLOSURE: emulates how a visor node should react when expecting an AddRules packet.
	//	expectAddRules := func(client int, expRule routing.RuleType) {
	//		conn, err := clients[client].Listener.Accept()
	//		require.NoError(t, err)
	//
	//		fmt.Printf("client %v:%v accepted\n", client, clients[client].Addr)
	//
	//		proto := NewSetupProtocol(conn)
	//
	//		pt, _, err := proto.ReadPacket()
	//		require.NoError(t, err)
	//		require.Equal(t, PacketRequestRouteID, pt)
	//
	//		fmt.Printf("client %v:%v got PacketRequestRouteID\n", client, clients[client].Addr)
	//
	//		routeID := atomic.AddUint32(&nextRouteID, 1)
	//
	//		// TODO: This error is not checked due to a bug in dmsg.
	//		_ = proto.WritePacket(RespSuccess, []routing.RouteID{routing.RouteID(routeID)}) // nolint:errcheck
	//		require.NoError(t, err)
	//
	//		fmt.Printf("client %v:%v responded to with registration ID: %v\n", client, clients[client].Addr, routeID)
	//
	//		require.NoError(t, conn.Close())
	//
	//		conn, err = clients[client].Listener.Accept()
	//		require.NoError(t, err)
	//
	//		fmt.Printf("client %v:%v accepted 2nd time\n", client, clients[client].Addr)
	//
	//		proto = NewSetupProtocol(conn)
	//
	//		pt, pp, err := proto.ReadPacket()
	//		require.NoError(t, err)
	//		require.Equal(t, PacketAddRules, pt)
	//
	//		fmt.Printf("client %v:%v got PacketAddRules\n", client, clients[client].Addr)
	//
	//		var rs []routing.Rule
	//		require.NoError(t, json.Unmarshal(pp, &rs))
	//
	//		for _, r := range rs {
	//			require.Equal(t, expRule, r.Type())
	//		}
	//
	//		// TODO: This error is not checked due to a bug in dmsg.
	//		err = proto.WritePacket(RespSuccess, nil)
	//		_ = err
	//
	//		fmt.Printf("client %v:%v responded for PacketAddRules\n", client, clients[client].Addr)
	//
	//		require.NoError(t, conn.Close())
	//
	//		addRuleDone.Done()
	//	}
	//
	//	// CLOSURE: emulates how a visor node should react when expecting an OnConfirmLoop packet.
	//	expectConfirmLoop := func(client int) {
	//		tp, err := clients[client].Listener.AcceptTransport()
	//		require.NoError(t, err)
	//
	//		proto := NewSetupProtocol(tp)
	//
	//		pt, pp, err := proto.ReadPacket()
	//		require.NoError(t, err)
	//		require.Equal(t, PacketConfirmLoop, pt)
	//
	//		var d routing.LoopData
	//		require.NoError(t, json.Unmarshal(pp, &d))
	//
	//		switch client {
	//		case 1:
	//			require.Equal(t, ld.Loop, d.Loop)
	//		case 4:
	//			require.Equal(t, ld.Loop.Local, d.Loop.Remote)
	//			require.Equal(t, ld.Loop.Remote, d.Loop.Local)
	//		default:
	//			t.Fatalf("We shouldn't be receiving a OnConfirmLoop packet from client %d", client)
	//		}
	//
	//		// TODO: This error is not checked due to a bug in dmsg.
	//		err = proto.WritePacket(RespSuccess, nil)
	//		_ = err
	//
	//		require.NoError(t, tp.Close())
	//	}
	//
	//	// since the route establishment is asynchronous,
	//	// we must expect all the messages in parallel
	//	addRuleDone.Add(4)
	//	go expectAddRules(4, routing.RuleApp)
	//	go expectAddRules(3, routing.RuleForward)
	//	go expectAddRules(2, routing.RuleForward)
	//	go expectAddRules(1, routing.RuleForward)
	//	addRuleDone.Wait()
	//	fmt.Println("FORWARD ROUTE DONE")
	//	addRuleDone.Add(4)
	//	go expectAddRules(1, routing.RuleApp)
	//	go expectAddRules(2, routing.RuleForward)
	//	go expectAddRules(3, routing.RuleForward)
	//	go expectAddRules(4, routing.RuleForward)
	//	addRuleDone.Wait()
	//	fmt.Println("REVERSE ROUTE DONE")
	//	expectConfirmLoop(1)
	//	expectConfirmLoop(4)
	//})
>>>>>>> 874aaade

	// TEST: Emulates the communication between 2 visor nodes and a setup nodes,
	// where a route is already established,
	// and the first client attempts to tear it down.
	t.Run("CloseLoop", func(t *testing.T) {
		// client index 0 is for setup node.
		// clients index 1 and 2 are for visor nodes.
		clients, closeClients := prepClients(3)
		defer closeClients()

		// prepare and serve setup node.
		_, closeSetup := prepSetupNode(clients[0].Client, clients[0].Listener)
		setupPK := clients[0].Addr.PK
		setupPort := clients[0].Addr.Port
		defer closeSetup()

		// prepare loop data describing the loop that is to be closed.
		ld := routing.LoopData{
			Loop: routing.Loop{
				Local: routing.Addr{
					PubKey: clients[1].Addr.PK,
					Port:   1,
				},
				Remote: routing.Addr{
					PubKey: clients[2].Addr.PK,
					Port:   2,
				},
			},
			RouteID: 3,
		}

		// client_1 initiates close loop with setup node.
		iTp, err := clients[1].Dial(context.TODO(), setupPK, setupPort)
		require.NoError(t, err)
		iTpErrs := make(chan error, 2)
		go func() {
			iTpErrs <- CloseLoop(context.TODO(), NewSetupProtocol(iTp), ld)
			iTpErrs <- iTp.Close()
			close(iTpErrs)
		}()
		defer func() {
			i := 0
			for err := range iTpErrs {
				require.NoError(t, err, i)
				i++
			}
		}()

		// client_2 accepts close request.
		tp, err := clients[2].Listener.AcceptTransport()
		require.NoError(t, err)
		defer func() { require.NoError(t, tp.Close()) }()

		proto := NewSetupProtocol(tp)

		pt, pp, err := proto.ReadPacket()
		require.NoError(t, err)
		require.Equal(t, PacketLoopClosed, pt)

		var d routing.LoopData
		require.NoError(t, json.Unmarshal(pp, &d))
		require.Equal(t, ld.Loop.Remote, d.Loop.Local)
		require.Equal(t, ld.Loop.Local, d.Loop.Remote)

		// TODO: This error is not checked due to a bug in dmsg.
		err = proto.WritePacket(RespSuccess, nil)
		_ = err
	})
}

func createServer(t *testing.T, dc disc.APIClient) (srv *dmsg.Server, srvErr <-chan error) {
	pk, sk, err := cipher.GenerateDeterministicKeyPair([]byte("s"))
	require.NoError(t, err)
	l, err := nettest.NewLocalListener("tcp")
	require.NoError(t, err)
	srv, err = dmsg.NewServer(pk, sk, "", l, dc)
	require.NoError(t, err)
	errCh := make(chan error, 1)
	go func() {
		errCh <- srv.Serve()
		close(errCh)
	}()
	return srv, errCh
}

func errWithTimeout(ch <-chan error) error {
	select {
	case err := <-ch:
		return err
	case <-time.After(5 * time.Second):
		return errors.New("timeout")
	}
}<|MERGE_RESOLUTION|>--- conflicted
+++ resolved
@@ -14,19 +14,8 @@
 	"testing"
 	"time"
 
-<<<<<<< HEAD
 	"github.com/google/uuid"
-	"github.com/skycoin/dmsg"
-	"github.com/skycoin/dmsg/cipher"
-	"github.com/skycoin/dmsg/disc"
-	"github.com/skycoin/skycoin/src/util/logging"
-	"github.com/stretchr/testify/require"
-	"golang.org/x/net/nettest"
-
-	"github.com/skycoin/skywire/pkg/metrics"
-	"github.com/skycoin/skywire/pkg/routing"
-	"github.com/skycoin/skywire/pkg/snet"
-=======
+
 	"github.com/SkycoinProject/skywire-mainnet/internal/skyenv"
 
 	"github.com/SkycoinProject/dmsg"
@@ -39,7 +28,6 @@
 
 	"github.com/SkycoinProject/skywire-mainnet/pkg/metrics"
 	"github.com/SkycoinProject/skywire-mainnet/pkg/routing"
->>>>>>> 874aaade
 )
 
 func TestMain(m *testing.M) {
@@ -96,15 +84,9 @@
 			var port uint16
 			// setup node
 			if i == 0 {
-<<<<<<< HEAD
-				port = snet.SetupPort
-			} else {
-				port = snet.AwaitSetupPort
-=======
 				port = skyenv.DmsgSetupPort
 			} else {
 				port = skyenv.DmsgAwaitSetupPort
->>>>>>> 874aaade
 			}
 			pk, sk, err := cipher.GenerateDeterministicKeyPair([]byte{byte(i)})
 			require.NoError(t, err)
@@ -133,23 +115,14 @@
 	// CLOSURE: sets up setup node.
 	prepSetupNode := func(c *dmsg.Client, listener *dmsg.Listener) (*Node, func()) {
 		sn := &Node{
-<<<<<<< HEAD
 			logger:  logging.MustGetLogger("setup_node"),
-=======
-			Logger:  logging.MustGetLogger("setup_node"),
->>>>>>> 874aaade
 			dmsgC:   c,
 			dmsgL:   listener,
 			metrics: metrics.NewDummy(),
 		}
 		go func() {
-<<<<<<< HEAD
 			if err := sn.Serve(); err != nil {
 				sn.logger.WithError(err).Error("Failed to serve")
-=======
-			if err := sn.Serve(context.TODO()); err != nil {
-				sn.Logger.WithError(err).Error("Failed to serve")
->>>>>>> 874aaade
 			}
 		}()
 		return sn, func() {
@@ -157,7 +130,6 @@
 		}
 	}
 
-<<<<<<< HEAD
 	// TEST: Emulates the communication between 4 visor nodes and a setup node,
 	// where the first client node initiates a loop to the last.
 	t.Run("CreateRoutes", func(t *testing.T) {
@@ -316,166 +288,6 @@
 		expectConfirmLoop(1)
 		expectConfirmLoop(4)
 	})
-=======
-	//// TEST: Emulates the communication between 4 visor nodes and a setup node,
-	//// where the first client node initiates a loop to the last.
-	//t.Run("CreateLoop", func(t *testing.T) {
-	//	// client index 0 is for setup node.
-	//	// clients index 1 to 4 are for visor nodes.
-	//	clients, closeClients := prepClients(5)
-	//	defer closeClients()
-	//
-	//	// prepare and serve setup node (using client 0).
-	//	_, closeSetup := prepSetupNode(clients[0].Client, clients[0].Listener)
-	//	setupPK := clients[0].Addr.PK
-	//	setupPort := clients[0].Addr.Port
-	//	defer closeSetup()
-	//
-	//	// prepare loop creation (client_1 will use this to request loop creation with setup node).
-	//	ld := routing.LoopDescriptor{
-	//		Loop: routing.Loop{
-	//			Local:  routing.Addr{PubKey: clients[1].Addr.PK, Port: 1},
-	//			Remote: routing.Addr{PubKey: clients[4].Addr.PK, Port: 1},
-	//		},
-	//		Reverse: routing.Route{
-	//			&routing.Hop{From: clients[1].Addr.PK, To: clients[2].Addr.PK, Transport: uuid.New()},
-	//			&routing.Hop{From: clients[2].Addr.PK, To: clients[3].Addr.PK, Transport: uuid.New()},
-	//			&routing.Hop{From: clients[3].Addr.PK, To: clients[4].Addr.PK, Transport: uuid.New()},
-	//		},
-	//		Forward: routing.Route{
-	//			&routing.Hop{From: clients[4].Addr.PK, To: clients[3].Addr.PK, Transport: uuid.New()},
-	//			&routing.Hop{From: clients[3].Addr.PK, To: clients[2].Addr.PK, Transport: uuid.New()},
-	//			&routing.Hop{From: clients[2].Addr.PK, To: clients[1].Addr.PK, Transport: uuid.New()},
-	//		},
-	//		KeepAlive: 1 * time.Hour,
-	//	}
-	//
-	//	// client_1 initiates loop creation with setup node.
-	//	iTp, err := clients[1].Dial(context.TODO(), setupPK, setupPort)
-	//	require.NoError(t, err)
-	//	iTpErrs := make(chan error, 2)
-	//	go func() {
-	//		iTpErrs <- CreateLoop(context.TODO(), NewSetupProtocol(iTp), ld)
-	//		iTpErrs <- iTp.Close()
-	//		close(iTpErrs)
-	//	}()
-	//	defer func() {
-	//		i := 0
-	//		for err := range iTpErrs {
-	//			require.NoError(t, err, i)
-	//			i++
-	//		}
-	//	}()
-	//
-	//	var addRuleDone sync.WaitGroup
-	//	var nextRouteID uint32
-	//	// CLOSURE: emulates how a visor node should react when expecting an AddRules packet.
-	//	expectAddRules := func(client int, expRule routing.RuleType) {
-	//		conn, err := clients[client].Listener.Accept()
-	//		require.NoError(t, err)
-	//
-	//		fmt.Printf("client %v:%v accepted\n", client, clients[client].Addr)
-	//
-	//		proto := NewSetupProtocol(conn)
-	//
-	//		pt, _, err := proto.ReadPacket()
-	//		require.NoError(t, err)
-	//		require.Equal(t, PacketRequestRouteID, pt)
-	//
-	//		fmt.Printf("client %v:%v got PacketRequestRouteID\n", client, clients[client].Addr)
-	//
-	//		routeID := atomic.AddUint32(&nextRouteID, 1)
-	//
-	//		// TODO: This error is not checked due to a bug in dmsg.
-	//		_ = proto.WritePacket(RespSuccess, []routing.RouteID{routing.RouteID(routeID)}) // nolint:errcheck
-	//		require.NoError(t, err)
-	//
-	//		fmt.Printf("client %v:%v responded to with registration ID: %v\n", client, clients[client].Addr, routeID)
-	//
-	//		require.NoError(t, conn.Close())
-	//
-	//		conn, err = clients[client].Listener.Accept()
-	//		require.NoError(t, err)
-	//
-	//		fmt.Printf("client %v:%v accepted 2nd time\n", client, clients[client].Addr)
-	//
-	//		proto = NewSetupProtocol(conn)
-	//
-	//		pt, pp, err := proto.ReadPacket()
-	//		require.NoError(t, err)
-	//		require.Equal(t, PacketAddRules, pt)
-	//
-	//		fmt.Printf("client %v:%v got PacketAddRules\n", client, clients[client].Addr)
-	//
-	//		var rs []routing.Rule
-	//		require.NoError(t, json.Unmarshal(pp, &rs))
-	//
-	//		for _, r := range rs {
-	//			require.Equal(t, expRule, r.Type())
-	//		}
-	//
-	//		// TODO: This error is not checked due to a bug in dmsg.
-	//		err = proto.WritePacket(RespSuccess, nil)
-	//		_ = err
-	//
-	//		fmt.Printf("client %v:%v responded for PacketAddRules\n", client, clients[client].Addr)
-	//
-	//		require.NoError(t, conn.Close())
-	//
-	//		addRuleDone.Done()
-	//	}
-	//
-	//	// CLOSURE: emulates how a visor node should react when expecting an OnConfirmLoop packet.
-	//	expectConfirmLoop := func(client int) {
-	//		tp, err := clients[client].Listener.AcceptTransport()
-	//		require.NoError(t, err)
-	//
-	//		proto := NewSetupProtocol(tp)
-	//
-	//		pt, pp, err := proto.ReadPacket()
-	//		require.NoError(t, err)
-	//		require.Equal(t, PacketConfirmLoop, pt)
-	//
-	//		var d routing.LoopData
-	//		require.NoError(t, json.Unmarshal(pp, &d))
-	//
-	//		switch client {
-	//		case 1:
-	//			require.Equal(t, ld.Loop, d.Loop)
-	//		case 4:
-	//			require.Equal(t, ld.Loop.Local, d.Loop.Remote)
-	//			require.Equal(t, ld.Loop.Remote, d.Loop.Local)
-	//		default:
-	//			t.Fatalf("We shouldn't be receiving a OnConfirmLoop packet from client %d", client)
-	//		}
-	//
-	//		// TODO: This error is not checked due to a bug in dmsg.
-	//		err = proto.WritePacket(RespSuccess, nil)
-	//		_ = err
-	//
-	//		require.NoError(t, tp.Close())
-	//	}
-	//
-	//	// since the route establishment is asynchronous,
-	//	// we must expect all the messages in parallel
-	//	addRuleDone.Add(4)
-	//	go expectAddRules(4, routing.RuleApp)
-	//	go expectAddRules(3, routing.RuleForward)
-	//	go expectAddRules(2, routing.RuleForward)
-	//	go expectAddRules(1, routing.RuleForward)
-	//	addRuleDone.Wait()
-	//	fmt.Println("FORWARD ROUTE DONE")
-	//	addRuleDone.Add(4)
-	//	go expectAddRules(1, routing.RuleApp)
-	//	go expectAddRules(2, routing.RuleForward)
-	//	go expectAddRules(3, routing.RuleForward)
-	//	go expectAddRules(4, routing.RuleForward)
-	//	addRuleDone.Wait()
-	//	fmt.Println("REVERSE ROUTE DONE")
-	//	expectConfirmLoop(1)
-	//	expectConfirmLoop(4)
-	//})
->>>>>>> 874aaade
 
 	// TEST: Emulates the communication between 2 visor nodes and a setup nodes,
 	// where a route is already established,
