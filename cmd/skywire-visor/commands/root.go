package commands

// NOTE: "net/http/pprof" is used for profiling.
import (
	"bufio"
	"context"
	"encoding/json"
	"fmt"
	"io"
	"io/ioutil"
	"log"
	"log/syslog"
	"net/http"
<<<<<<< HEAD
	_ "net/http/pprof" // nolint:gosec // TODO: consider removing for security reasons
=======
	_ "net/http/pprof" //nolint:gosec
>>>>>>> f6f06813
	"os"
	"os/signal"
	"path/filepath"
	"strings"
	"syscall"
	"time"

	"github.com/SkycoinProject/skycoin/src/util/logging"
	"github.com/pkg/profile"
	logrussyslog "github.com/sirupsen/logrus/hooks/syslog"
	"github.com/spf13/cobra"

	"github.com/SkycoinProject/skywire-mainnet/internal/utclient"
	"github.com/SkycoinProject/skywire-mainnet/pkg/util/pathutil"
	"github.com/SkycoinProject/skywire-mainnet/pkg/visor"
)

// TODO(evanlinjin): Determine if this is still needed.
//import _ "net/http/pprof" // used for HTTP profiling

const configEnv = "SW_CONFIG"
const defaultShutdownTimeout = visor.Duration(10 * time.Second)

type runCfg struct {
	syslogAddr   string
	tag          string
	cfgFromStdin bool
	profileMode  string
	port         string
	args         []string

	profileStop  func()
	logger       *logging.Logger
	masterLogger *logging.MasterLogger
	conf         visor.Config
	node         *visor.Node
}

var cfg *runCfg

var rootCmd = &cobra.Command{
	Use:   "skywire-visor [config-path]",
	Short: "Visor for skywire",
	Run: func(_ *cobra.Command, args []string) {
		cfg.args = args

		cfg.startProfiler().
			startLogger().
			readConfig().
			runNode().
			waitOsSignals().
			stopNode()
	},
	Version: visor.Version,
}

func init() {
	cfg = &runCfg{}
	rootCmd.Flags().StringVarP(&cfg.syslogAddr, "syslog", "", "none", "syslog server address. E.g. localhost:514")
	rootCmd.Flags().StringVarP(&cfg.tag, "tag", "", "skywire", "logging tag")
	rootCmd.Flags().BoolVarP(&cfg.cfgFromStdin, "stdin", "i", false, "read config from STDIN")
	rootCmd.Flags().StringVarP(&cfg.profileMode, "profile", "p", "none", "enable profiling with pprof. Mode:  none or one of: [cpu, mem, mutex, block, trace, http]")
	rootCmd.Flags().StringVarP(&cfg.port, "port", "", "6060", "port for http-mode of pprof")
}

// Execute executes root CLI command.
func Execute() {
	if err := rootCmd.Execute(); err != nil {
		log.Fatal(err)
	}
}

func (cfg *runCfg) startProfiler() *runCfg {
	var option func(*profile.Profile)
	switch cfg.profileMode {
	case "none":
		cfg.profileStop = func() {}
		return cfg
	case "http":
		go func() {
			log.Println(http.ListenAndServe(fmt.Sprintf("localhost:%v", cfg.port), nil))
		}()
		cfg.profileStop = func() {}
		return cfg
	case "cpu":
		option = profile.CPUProfile
	case "mem":
		option = profile.MemProfile
	case "mutex":
		option = profile.MutexProfile
	case "block":
		option = profile.BlockProfile
	case "trace":
		option = profile.TraceProfile
	}
	cfg.profileStop = profile.Start(profile.ProfilePath("./logs/"+cfg.tag), option).Stop
	return cfg
}

func (cfg *runCfg) startLogger() *runCfg {
	cfg.masterLogger = logging.NewMasterLogger()
	cfg.logger = cfg.masterLogger.PackageLogger(cfg.tag)

	if cfg.syslogAddr != "none" {
		hook, err := logrussyslog.NewSyslogHook("udp", cfg.syslogAddr, syslog.LOG_INFO, cfg.tag)
		if err != nil {
			cfg.logger.Error("Unable to connect to syslog daemon:", err)
		} else {
			cfg.masterLogger.AddHook(hook)
			cfg.masterLogger.Out = ioutil.Discard
		}
	}
	return cfg
}

func (cfg *runCfg) readConfig() *runCfg {
	var rdr io.Reader
	var err error
	if !cfg.cfgFromStdin {
		configPath := pathutil.FindConfigPath(cfg.args, 0, configEnv, pathutil.NodeDefaults())
		rdr, err = os.Open(filepath.Clean(configPath))
		if err != nil {
			cfg.logger.Fatalf("Failed to open config: %s", err)
		}
	} else {
		cfg.logger.Info("Reading config from STDIN")
		rdr = bufio.NewReader(os.Stdin)
	}

	cfg.conf = visor.Config{}
	if err := json.NewDecoder(rdr).Decode(&cfg.conf); err != nil {
		cfg.logger.Fatalf("Failed to decode %s: %s", rdr, err)
	}
	fmt.Println("TCP Factory conf:", cfg.conf.STCP)
	return cfg
}

func (cfg *runCfg) runNode() *runCfg {
	node, err := visor.NewNode(&cfg.conf, cfg.masterLogger)
	if err != nil {
		cfg.logger.Fatal("Failed to initialize node: ", err)
	}

	if cfg.conf.Uptime.Tracker != "" {
		uptimeTracker, err := utclient.NewHTTP(cfg.conf.Uptime.Tracker, cfg.conf.Node.StaticPubKey, cfg.conf.Node.StaticSecKey)
		if err != nil {
			cfg.logger.Error("Failed to connect to uptime tracker: ", err)
		} else {
			ticker := time.NewTicker(1 * time.Second)
			defer ticker.Stop()

			go func() {
				for range ticker.C {
					ctx := context.Background()
					if err := uptimeTracker.UpdateNodeUptime(ctx); err != nil {
						cfg.logger.Error("Failed to update node uptime: ", err)
					}
				}
			}()
		}
	}

	go func() {
		if err := node.Start(); err != nil {
			cfg.logger.Fatal("Failed to start node: ", err)
		}
	}()

	if cfg.conf.ShutdownTimeout == 0 {
		cfg.conf.ShutdownTimeout = defaultShutdownTimeout
	}
	cfg.node = node
	return cfg
}

func (cfg *runCfg) stopNode() *runCfg {
	defer cfg.profileStop()
	if err := cfg.node.Close(); err != nil {
		if !strings.Contains(err.Error(), "closed") {
			cfg.logger.Fatal("Failed to close node: ", err)
		}
	}
	return cfg
}

func (cfg *runCfg) waitOsSignals() *runCfg {
	ch := make(chan os.Signal, 2)
	signal.Notify(ch, []os.Signal{syscall.SIGINT, syscall.SIGTERM, syscall.SIGQUIT}...)
	<-ch
	go func() {
		select {
		case <-time.After(time.Duration(cfg.conf.ShutdownTimeout)):
			cfg.logger.Fatal("Timeout reached: terminating")
		case s := <-ch:
			cfg.logger.Fatalf("Received signal %s: terminating", s)
		}
	}()
	return cfg
}<|MERGE_RESOLUTION|>--- conflicted
+++ resolved
@@ -11,11 +11,7 @@
 	"log"
 	"log/syslog"
 	"net/http"
-<<<<<<< HEAD
 	_ "net/http/pprof" // nolint:gosec // TODO: consider removing for security reasons
-=======
-	_ "net/http/pprof" //nolint:gosec
->>>>>>> f6f06813
 	"os"
 	"os/signal"
 	"path/filepath"
